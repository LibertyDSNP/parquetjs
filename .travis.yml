language: node_js
node_js:
<<<<<<< HEAD
  - 7.0
deploy:
  provider: npm
  email: "npm@ironsrc.com"
  api_key: $npm.api_key
  on:
    tags: true
=======
  - 0.8
>>>>>>> 9ce14c9c
<|MERGE_RESOLUTION|>--- conflicted
+++ resolved
@@ -1,13 +1,9 @@
 language: node_js
 node_js:
-<<<<<<< HEAD
-  - 7.0
+  - 7
 deploy:
   provider: npm
   email: "npm@ironsrc.com"
   api_key: $npm.api_key
   on:
-    tags: true
-=======
-  - 0.8
->>>>>>> 9ce14c9c
+    tags: true