import * as parquet_codec from './codec';
import * as parquet_compression from './compression'
import * as parquet_types from './types'
import { SchemaDefinition, ParquetField, RepetitionType, FieldDefinition } from './declare'

const PARQUET_COLUMN_KEY_SEPARATOR = '.';

/**
 * A parquet file schema
 */
export class ParquetSchema {
  schema: SchemaDefinition
  fields: Record<string, ParquetField>
  fieldList: Array<ParquetField>

  /**
   * Create a new schema from a JSON schema definition
   */
  constructor(schema: SchemaDefinition) {
    this.schema = schema;
    this.fields = buildFields(schema);
    this.fieldList = listFields(this.fields);
  }

  /**
   * Retrieve a field definition
   */
  findField(path: string | Array<string>) {
    if (typeof path === 'string') {
      path = path.split(",");
    } else {
      path = path.slice(0); // clone array
    }

    let n = this.fields;
    for (; path.length > 1; path.shift()) {
      let fields = n[path[0]]?.fields
      if (isDefined(fields)) {
        n = fields;
      }
    }

    return n[path[0]];
  }

  /**
   * Retrieve a field definition and all the field's ancestors
   */
  findFieldBranch(path: string | Array<string>) {
    if (typeof path === 'string') {
      path = path.split(",");
    }

    let branch = [];
    let n = this.fields;
    for (; path.length > 0; path.shift()) {
      branch.push(n[path[0]]);

      let fields = n[path[0]].fields
      if (path.length > 1 && isDefined(fields)) {
        n = fields;
      }
    }

    return branch;
  }

};

function buildFields(schema: SchemaDefinition, rLevelParentMax?: number, dLevelParentMax?: number, path?: Array<string>) {
  if (!rLevelParentMax) {
    rLevelParentMax = 0;
  }

  if (!dLevelParentMax) {
    dLevelParentMax = 0;
  }

  if (!path) {
    path = [];
  }

  let fieldList: Record<string, ParquetField> = {};
  let fieldErrors: Array<string> = [];
  for (let name in schema) {
    const opts = schema[name];

    /* field repetition type */
    const required = !opts.optional;
    const repeated = !!opts.repeated;
    let rLevelMax = rLevelParentMax;
    let dLevelMax = dLevelParentMax;

    let repetitionType: RepetitionType = 'REQUIRED';
    if (!required) {
      repetitionType = 'OPTIONAL';
      ++dLevelMax;
    }

    if (repeated) {
      repetitionType = 'REPEATED';
      ++rLevelMax;

      if (required) {
        ++dLevelMax;
      }
    }

    /* nested field */

    if (opts.fields) {
      fieldList[name] = {
        name: name,
        path: path.concat(name),
        repetitionType: repetitionType,
        rLevelMax: rLevelMax,
        dLevelMax: dLevelMax,
        isNested: true,
        statistics: opts.statistics,
        fieldCount: Object.keys(opts.fields).length,
        fields: buildFields(
            opts.fields,
            rLevelMax,
            dLevelMax,
            path.concat(name))
      };

      if (opts.type == 'LIST' || opts.type == 'MAP') fieldList[name].originalType = opts.type;

      continue;
    }

    let nameWithPath = (`${name}` || 'missing name')
    if (path && path.length > 0) {
      nameWithPath = `${path}.${nameWithPath}`
    }

    const typeDef = opts.type ? parquet_types.PARQUET_LOGICAL_TYPES[opts.type] : undefined;
    if (!typeDef) {
<<<<<<< HEAD
      fieldErrors.push(`invalid parquet type: ${(opts.type || "missing type")}, for Column: ${nameWithPath}`);
=======
      fieldErrors.push(`Invalid parquet type: ${(opts.type || "missing type")}, for Column: ${nameWithPath}`);
>>>>>>> a011a2e1
      continue;
    }

    /* field encoding */
    if (!opts.encoding) {
      opts.encoding = 'PLAIN';
    }

    if (!(opts.encoding in parquet_codec)) {
<<<<<<< HEAD
      fieldErrors.push(`unsupported parquet encoding: ${opts.encoding}, for Column: ${nameWithPath}`);
=======
      fieldErrors.push(`Unsupported parquet encoding: ${opts.encoding}, for Column: ${nameWithPath}`);
>>>>>>> a011a2e1
    }

    if (!opts.compression) {
      opts.compression = 'UNCOMPRESSED';
    }

    if (!(opts.compression in parquet_compression.PARQUET_COMPRESSION_METHODS)) {
<<<<<<< HEAD
      fieldErrors.push(`unsupported compression method: ${opts.compression}, for Column: ${nameWithPath}`);
    }

    if (typeDef.originalType === 'DECIMAL') {
      fieldErrors = fieldErrors.concat(errorsForDecimalOpts(typeDef.originalType, opts, nameWithPath));
=======
      fieldErrors.push(`Unsupported compression method: ${opts.compression}, for Column: ${nameWithPath}`);
>>>>>>> a011a2e1
    }

    /* add to schema */
    fieldList[name] = {
      name: name,
      primitiveType: typeDef.primitiveType,
      originalType: typeDef.originalType,
      path: path.concat([name]),
      repetitionType: repetitionType,
      encoding: opts.encoding,
      statistics: opts.statistics,
      compression: opts.compression,
      precision: opts.precision,
      scale: opts.scale,
      typeLength: opts.typeLength || typeDef.typeLength,
      rLevelMax: rLevelMax,
      dLevelMax: dLevelMax
    };
  }

  if (fieldErrors.length > 0) {
    throw fieldErrors.reduce((accumulator, currentVal) => accumulator + '\n' + currentVal);
  }

  return fieldList;
}

function listFields(fields: Record<string, ParquetField>) {
  let list: Array<ParquetField> = [];

  for (let k in fields) {
    list.push(fields[k]);

    const nestedFields = fields[k].fields
    if (fields[k].isNested && isDefined(nestedFields)) {
      list = list.concat(listFields(nestedFields));
    }
  }

  return list;
}

function isDefined<T>(val: T | undefined): val is T {
  return val !== undefined;
}

function errorsForDecimalOpts(type: string, opts: FieldDefinition, columnName: string): string[] {
  const fieldErrors = []
  if(!opts.precision) {
    fieldErrors.push(
        `invalid schema for type: ${type}, for Column: ${columnName}, precision is required`
    );
  }
  else if (opts.precision > 18) {
    fieldErrors.push(
        `invalid precision for type: ${type}, for Column: ${columnName}, can not handle precision over 18`
    );
  }
  if (!opts.scale) {
    fieldErrors.push(
        `invalid schema for type: ${type}, for Column: ${columnName}, scale is required`
    );
  }
  return fieldErrors
}<|MERGE_RESOLUTION|>--- conflicted
+++ resolved
@@ -137,11 +137,7 @@
 
     const typeDef = opts.type ? parquet_types.PARQUET_LOGICAL_TYPES[opts.type] : undefined;
     if (!typeDef) {
-<<<<<<< HEAD
-      fieldErrors.push(`invalid parquet type: ${(opts.type || "missing type")}, for Column: ${nameWithPath}`);
-=======
       fieldErrors.push(`Invalid parquet type: ${(opts.type || "missing type")}, for Column: ${nameWithPath}`);
->>>>>>> a011a2e1
       continue;
     }
 
@@ -151,11 +147,7 @@
     }
 
     if (!(opts.encoding in parquet_codec)) {
-<<<<<<< HEAD
-      fieldErrors.push(`unsupported parquet encoding: ${opts.encoding}, for Column: ${nameWithPath}`);
-=======
       fieldErrors.push(`Unsupported parquet encoding: ${opts.encoding}, for Column: ${nameWithPath}`);
->>>>>>> a011a2e1
     }
 
     if (!opts.compression) {
@@ -163,15 +155,11 @@
     }
 
     if (!(opts.compression in parquet_compression.PARQUET_COMPRESSION_METHODS)) {
-<<<<<<< HEAD
-      fieldErrors.push(`unsupported compression method: ${opts.compression}, for Column: ${nameWithPath}`);
+      fieldErrors.push(`Unsupported compression method: ${opts.compression}, for Column: ${nameWithPath}`);
     }
 
     if (typeDef.originalType === 'DECIMAL') {
       fieldErrors = fieldErrors.concat(errorsForDecimalOpts(typeDef.originalType, opts, nameWithPath));
-=======
-      fieldErrors.push(`Unsupported compression method: ${opts.compression}, for Column: ${nameWithPath}`);
->>>>>>> a011a2e1
     }
 
     /* add to schema */
